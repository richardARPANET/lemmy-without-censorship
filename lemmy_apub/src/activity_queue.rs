--- conflicted
+++ resolved
@@ -1,14 +1,10 @@
-<<<<<<< HEAD
 use crate::{
   check_is_apub_id_valid,
   community::do_announce,
-  extensions::signatures::sign,
+  extensions::signatures::sign_and_send,
   insert_activity,
   ActorType,
 };
-=======
-use crate::{check_is_apub_id_valid, extensions::signatures::sign_and_send, ActorType};
->>>>>>> 2ad137c2
 use activitystreams::{
   base::{Extends, ExtendsExt},
   object::AsObject,
