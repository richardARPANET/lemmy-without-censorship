--- conflicted
+++ resolved
@@ -738,18 +738,12 @@
       return Err(APIError::err("not_an_admin").into());
     }
 
-<<<<<<< HEAD
     let ban = data.ban;
-    let ban_user = move |conn: &'_ _| User_::ban_user(conn, user_id, ban);
+    let banned_user_id = data.user_id;
+    let ban_user = move |conn: &'_ _| User_::ban_user(conn, banned_user_id, ban);
     if blocking(pool, ban_user).await?.is_err() {
       return Err(APIError::err("couldnt_update_user").into());
     }
-=======
-    match User_::ban_user(&conn, data.user_id, data.ban) {
-      Ok(user) => user,
-      Err(_e) => return Err(APIError::err("couldnt_update_user").into()),
-    };
->>>>>>> 5c03e9e9
 
     // Mod tables
     let expires = match data.expires {
