<<<<<<< HEAD
use crate::{
  activities::receive::get_actor_as_user,
  inbox::receive_for_community::verify_mod_activity,
  objects::FromApub,
  ActorType,
  PageExt,
};
=======
use crate::{activities::receive::get_actor_as_person, objects::FromApub, ActorType, PageExt};
>>>>>>> 96efe302
use activitystreams::{
  activity::{Announce, Create, Dislike, Like, Update},
  prelude::*,
};
use anyhow::Context;
use lemmy_api_structs::{blocking, post::PostResponse};
use lemmy_db_queries::{source::post::Post_, ApubObject, Crud, Likeable};
use lemmy_db_schema::{
  source::{
    community::Community,
    post::{Post, PostLike, PostLikeForm},
  },
  DbUrl,
};
use lemmy_db_views::post_view::PostView;
use lemmy_utils::{location_info, LemmyError};
use lemmy_websocket::{messages::SendPost, LemmyContext, UserOperation};

pub(crate) async fn receive_create_post(
  create: Create,
  context: &LemmyContext,
  request_counter: &mut i32,
) -> Result<(), LemmyError> {
  let person = get_actor_as_person(&create, context, request_counter).await?;
  let page = PageExt::from_any_base(create.object().to_owned().one().context(location_info!())?)?
    .context(location_info!())?;

<<<<<<< HEAD
  let post = Post::from_apub(&page, context, user.actor_id(), request_counter, false).await?;
=======
  let post = Post::from_apub(&page, context, person.actor_id(), request_counter).await?;
>>>>>>> 96efe302

  // Refetch the view
  let post_id = post.id;
  let post_view = blocking(context.pool(), move |conn| {
    PostView::read(conn, post_id, None)
  })
  .await??;

  let res = PostResponse { post_view };

  context.chat_server().do_send(SendPost {
    op: UserOperation::CreatePost,
    post: res,
    websocket_id: None,
  });

  Ok(())
}

pub(crate) async fn receive_update_post(
  update: Update,
  announce: Option<Announce>,
  context: &LemmyContext,
  request_counter: &mut i32,
) -> Result<(), LemmyError> {
  let person = get_actor_as_person(&update, context, request_counter).await?;
  let page = PageExt::from_any_base(update.object().to_owned().one().context(location_info!())?)?
    .context(location_info!())?;

<<<<<<< HEAD
  let post_id: DbUrl = page
    .id_unchecked()
    .context(location_info!())?
    .to_owned()
    .into();
  let old_post = blocking(context.pool(), move |conn| {
    Post::read_from_apub_id(conn, &post_id)
  })
  .await??;

  // If sticked or locked state was changed, make sure the actor is a mod
  let stickied = page.ext_one.stickied.context(location_info!())?;
  let locked = !page.ext_one.comments_enabled.context(location_info!())?;
  let mut mod_action_allowed = false;
  if stickied != old_post.stickied || locked != old_post.locked {
    let community = blocking(context.pool(), move |conn| {
      Community::read(conn, old_post.community_id)
    })
    .await??;
    // Only check mod status if the community is local, otherwise we trust that it was sent correctly.
    if community.local {
      verify_mod_activity(&update, announce, &community, context).await?;
    }
    mod_action_allowed = true;
  }

  let post = Post::from_apub(
    &page,
    context,
    user.actor_id(),
    request_counter,
    mod_action_allowed,
  )
  .await?;
=======
  let post = Post::from_apub(&page, context, person.actor_id(), request_counter).await?;
>>>>>>> 96efe302

  let post_id = post.id;
  // Refetch the view
  let post_view = blocking(context.pool(), move |conn| {
    PostView::read(conn, post_id, None)
  })
  .await??;

  let res = PostResponse { post_view };

  context.chat_server().do_send(SendPost {
    op: UserOperation::EditPost,
    post: res,
    websocket_id: None,
  });

  Ok(())
}

pub(crate) async fn receive_like_post(
  like: Like,
  post: Post,
  context: &LemmyContext,
  request_counter: &mut i32,
) -> Result<(), LemmyError> {
  let person = get_actor_as_person(&like, context, request_counter).await?;

  let post_id = post.id;
  let like_form = PostLikeForm {
    post_id,
    person_id: person.id,
    score: 1,
  };
  let person_id = person.id;
  blocking(context.pool(), move |conn| {
    PostLike::remove(conn, person_id, post_id)?;
    PostLike::like(conn, &like_form)
  })
  .await??;

  // Refetch the view
  let post_view = blocking(context.pool(), move |conn| {
    PostView::read(conn, post_id, None)
  })
  .await??;

  let res = PostResponse { post_view };

  context.chat_server().do_send(SendPost {
    op: UserOperation::CreatePostLike,
    post: res,
    websocket_id: None,
  });

  Ok(())
}

pub(crate) async fn receive_dislike_post(
  dislike: Dislike,
  post: Post,
  context: &LemmyContext,
  request_counter: &mut i32,
) -> Result<(), LemmyError> {
  let person = get_actor_as_person(&dislike, context, request_counter).await?;

  let post_id = post.id;
  let like_form = PostLikeForm {
    post_id,
    person_id: person.id,
    score: -1,
  };
  let person_id = person.id;
  blocking(context.pool(), move |conn| {
    PostLike::remove(conn, person_id, post_id)?;
    PostLike::like(conn, &like_form)
  })
  .await??;

  // Refetch the view
  let post_view = blocking(context.pool(), move |conn| {
    PostView::read(conn, post_id, None)
  })
  .await??;

  let res = PostResponse { post_view };

  context.chat_server().do_send(SendPost {
    op: UserOperation::CreatePostLike,
    post: res,
    websocket_id: None,
  });

  Ok(())
}

pub(crate) async fn receive_delete_post(
  context: &LemmyContext,
  post: Post,
) -> Result<(), LemmyError> {
  let deleted_post = blocking(context.pool(), move |conn| {
    Post::update_deleted(conn, post.id, true)
  })
  .await??;

  // Refetch the view
  let post_id = deleted_post.id;
  let post_view = blocking(context.pool(), move |conn| {
    PostView::read(conn, post_id, None)
  })
  .await??;

  let res = PostResponse { post_view };
  context.chat_server().do_send(SendPost {
    op: UserOperation::EditPost,
    post: res,
    websocket_id: None,
  });

  Ok(())
}

pub(crate) async fn receive_remove_post(
  context: &LemmyContext,
  post: Post,
) -> Result<(), LemmyError> {
  let removed_post = blocking(context.pool(), move |conn| {
    Post::update_removed(conn, post.id, true)
  })
  .await??;

  // Refetch the view
  let post_id = removed_post.id;
  let post_view = blocking(context.pool(), move |conn| {
    PostView::read(conn, post_id, None)
  })
  .await??;

  let res = PostResponse { post_view };
  context.chat_server().do_send(SendPost {
    op: UserOperation::EditPost,
    post: res,
    websocket_id: None,
  });

  Ok(())
}<|MERGE_RESOLUTION|>--- conflicted
+++ resolved
@@ -1,14 +1,10 @@
-<<<<<<< HEAD
 use crate::{
-  activities::receive::get_actor_as_user,
+  activities::receive::get_actor_as_person,
   inbox::receive_for_community::verify_mod_activity,
   objects::FromApub,
   ActorType,
   PageExt,
 };
-=======
-use crate::{activities::receive::get_actor_as_person, objects::FromApub, ActorType, PageExt};
->>>>>>> 96efe302
 use activitystreams::{
   activity::{Announce, Create, Dislike, Like, Update},
   prelude::*,
@@ -36,11 +32,7 @@
   let page = PageExt::from_any_base(create.object().to_owned().one().context(location_info!())?)?
     .context(location_info!())?;
 
-<<<<<<< HEAD
-  let post = Post::from_apub(&page, context, user.actor_id(), request_counter, false).await?;
-=======
-  let post = Post::from_apub(&page, context, person.actor_id(), request_counter).await?;
->>>>>>> 96efe302
+  let post = Post::from_apub(&page, context, person.actor_id(), request_counter, false).await?;
 
   // Refetch the view
   let post_id = post.id;
@@ -70,7 +62,6 @@
   let page = PageExt::from_any_base(update.object().to_owned().one().context(location_info!())?)?
     .context(location_info!())?;
 
-<<<<<<< HEAD
   let post_id: DbUrl = page
     .id_unchecked()
     .context(location_info!())?
@@ -100,14 +91,11 @@
   let post = Post::from_apub(
     &page,
     context,
-    user.actor_id(),
+    person.actor_id(),
     request_counter,
     mod_action_allowed,
   )
   .await?;
-=======
-  let post = Post::from_apub(&page, context, person.actor_id(), request_counter).await?;
->>>>>>> 96efe302
 
   let post_id = post.id;
   // Refetch the view
