[package]
name = "lemmy_apub"
version = "0.1.0"
edition = "2018"

[lib]
name = "lemmy_apub"
path = "src/lib.rs"
doctest = false

[dependencies]
lemmy_utils = { path = "../utils" }
lemmy_db_queries = { path = "../db_queries" }
lemmy_db_schema = { path = "../db_schema" }
lemmy_db_views = { path = "../db_views" }
lemmy_db_views_actor = { path = "../db_views_actor" }
lemmy_api_common = { path = "../api_common" }
lemmy_websocket = { path = "../websocket" }
diesel = "1.4.7"
activitystreams = "0.7.0-alpha.11"
activitystreams-ext = "0.1.0-alpha.2"
bcrypt = "0.10.0"
chrono = { version = "0.4.19", features = ["serde"] }
serde_json = { version = "1.0.64", features = ["preserve_order"] }
serde = { version = "1.0.126", features = ["derive"] }
actix = "0.12.0"
actix-web = { version = "3.3.2", default-features = false }
actix-rt = { version = "2.2.0", default-features = false }
awc = { version = "2.0.3", default-features = false }
log = "0.4.14"
rand = "0.8.4"
strum = "0.21.0"
strum_macros = "0.21.1"
lazy_static = "1.4.0"
url = { version = "2.2.2", features = ["serde"] }
percent-encoding = "2.1.0"
openssl = "0.10.35"
http = "0.2.4"
http-signature-normalization-actix = { version = "0.4.1", default-features = false, features = ["sha-2"] }
http-signature-normalization-reqwest = { version = "0.2.0", default-features = false, features = ["sha-2"] }
base64 = "0.13.0"
tokio = "1.7.1"
futures = "0.3.15"
itertools = "0.10.1"
uuid = { version = "0.8.2", features = ["serde", "v4"] }
<<<<<<< HEAD
sha2 = "0.9.5"
async-trait = "0.1.50"
anyhow = "1.0.41"
thiserror = "1.0.25"
background-jobs = "0.9.0"
reqwest = { version = "0.11.4", features = ["json"] }
backtrace = "0.3.60"
=======
sha2 = "0.9.3"
async-trait = "0.1.42"
anyhow = "1.0.38"
thiserror = "1.0.26"
background-jobs = "0.8.0"
reqwest = { version = "0.10.10", features = ["json"] }
backtrace = "0.3.56"
>>>>>>> 0a627af3
<|MERGE_RESOLUTION|>--- conflicted
+++ resolved
@@ -43,20 +43,10 @@
 futures = "0.3.15"
 itertools = "0.10.1"
 uuid = { version = "0.8.2", features = ["serde", "v4"] }
-<<<<<<< HEAD
 sha2 = "0.9.5"
 async-trait = "0.1.50"
 anyhow = "1.0.41"
-thiserror = "1.0.25"
+thiserror = "1.0.26"
 background-jobs = "0.9.0"
 reqwest = { version = "0.11.4", features = ["json"] }
-backtrace = "0.3.60"
-=======
-sha2 = "0.9.3"
-async-trait = "0.1.42"
-anyhow = "1.0.38"
-thiserror = "1.0.26"
-background-jobs = "0.8.0"
-reqwest = { version = "0.10.10", features = ["json"] }
-backtrace = "0.3.56"
->>>>>>> 0a627af3
+backtrace = "0.3.60"