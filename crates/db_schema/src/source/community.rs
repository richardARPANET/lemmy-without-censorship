--- conflicted
+++ resolved
@@ -1,11 +1,6 @@
 use crate::{
-<<<<<<< HEAD
   schema::{community, community_follower, community_moderator, community_person_ban},
-  Url,
-=======
-  schema::{community, community_follower, community_moderator, community_user_ban},
   DbUrl,
->>>>>>> ff2c71a7
 };
 use serde::Serialize;
 
