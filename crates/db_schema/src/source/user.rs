use crate::{
  schema::{user_, user_alias_1, user_alias_2},
  DbUrl,
};
use serde::Serialize;

#[derive(Clone, Queryable, Identifiable, PartialEq, Debug, Serialize)]
#[table_name = "user_"]
pub struct User_ {
  pub id: i32,
  pub name: String,
  pub preferred_username: Option<String>,
  pub password_encrypted: String,
  pub email: Option<String>,
  pub avatar: Option<DbUrl>,
  pub admin: bool,
  pub banned: bool,
  pub published: chrono::NaiveDateTime,
  pub updated: Option<chrono::NaiveDateTime>,
  pub show_nsfw: bool,
  pub theme: String,
  pub default_sort_type: i16,
  pub default_listing_type: i16,
  pub lang: String,
  pub show_avatars: bool,
  pub send_notifications_to_email: bool,
  pub matrix_user_id: Option<String>,
  pub actor_id: DbUrl,
  pub bio: Option<String>,
  pub local: bool,
  pub private_key: Option<String>,
  pub public_key: Option<String>,
  pub last_refreshed_at: chrono::NaiveDateTime,
  pub banner: Option<DbUrl>,
  pub deleted: bool,
<<<<<<< HEAD
  pub inbox_url: Url,
  pub shared_inbox_url: Option<Url>,
  pub validator_time: chrono::NaiveDateTime,
=======
  pub inbox_url: DbUrl,
  pub shared_inbox_url: Option<DbUrl>,
>>>>>>> 8f6b8895
}

/// A safe representation of user, without the sensitive info
#[derive(Clone, Queryable, Identifiable, PartialEq, Debug, Serialize)]
#[table_name = "user_"]
pub struct UserSafe {
  pub id: i32,
  pub name: String,
  pub preferred_username: Option<String>,
  pub avatar: Option<DbUrl>,
  pub admin: bool,
  pub banned: bool,
  pub published: chrono::NaiveDateTime,
  pub updated: Option<chrono::NaiveDateTime>,
  pub matrix_user_id: Option<String>,
  pub actor_id: DbUrl,
  pub bio: Option<String>,
  pub local: bool,
  pub banner: Option<DbUrl>,
  pub deleted: bool,
  pub inbox_url: DbUrl,
  pub shared_inbox_url: Option<DbUrl>,
}

/// A safe user view with only settings
#[derive(Clone, Queryable, Identifiable, PartialEq, Debug, Serialize)]
#[table_name = "user_"]
pub struct UserSafeSettings {
  pub id: i32,
  pub name: String,
  pub preferred_username: Option<String>,
  pub email: Option<String>,
  pub avatar: Option<DbUrl>,
  pub admin: bool,
  pub banned: bool,
  pub published: chrono::NaiveDateTime,
  pub updated: Option<chrono::NaiveDateTime>,
  pub show_nsfw: bool,
  pub theme: String,
  pub default_sort_type: i16,
  pub default_listing_type: i16,
  pub lang: String,
  pub show_avatars: bool,
  pub send_notifications_to_email: bool,
  pub matrix_user_id: Option<String>,
  pub actor_id: DbUrl,
  pub bio: Option<String>,
  pub local: bool,
  pub last_refreshed_at: chrono::NaiveDateTime,
  pub banner: Option<DbUrl>,
  pub deleted: bool,
  pub validator_time: chrono::NaiveDateTime,
}

#[derive(Clone, Queryable, Identifiable, PartialEq, Debug, Serialize)]
#[table_name = "user_alias_1"]
pub struct UserAlias1 {
  pub id: i32,
  pub name: String,
  pub preferred_username: Option<String>,
  pub password_encrypted: String,
  pub email: Option<String>,
  pub avatar: Option<DbUrl>,
  pub admin: bool,
  pub banned: bool,
  pub published: chrono::NaiveDateTime,
  pub updated: Option<chrono::NaiveDateTime>,
  pub show_nsfw: bool,
  pub theme: String,
  pub default_sort_type: i16,
  pub default_listing_type: i16,
  pub lang: String,
  pub show_avatars: bool,
  pub send_notifications_to_email: bool,
  pub matrix_user_id: Option<String>,
  pub actor_id: DbUrl,
  pub bio: Option<String>,
  pub local: bool,
  pub private_key: Option<String>,
  pub public_key: Option<String>,
  pub last_refreshed_at: chrono::NaiveDateTime,
  pub banner: Option<DbUrl>,
  pub deleted: bool,
}

#[derive(Clone, Queryable, Identifiable, PartialEq, Debug, Serialize)]
#[table_name = "user_alias_1"]
pub struct UserSafeAlias1 {
  pub id: i32,
  pub name: String,
  pub preferred_username: Option<String>,
  pub avatar: Option<DbUrl>,
  pub admin: bool,
  pub banned: bool,
  pub published: chrono::NaiveDateTime,
  pub updated: Option<chrono::NaiveDateTime>,
  pub matrix_user_id: Option<String>,
  pub actor_id: DbUrl,
  pub bio: Option<String>,
  pub local: bool,
  pub banner: Option<DbUrl>,
  pub deleted: bool,
}

#[derive(Clone, Queryable, Identifiable, PartialEq, Debug, Serialize)]
#[table_name = "user_alias_2"]
pub struct UserAlias2 {
  pub id: i32,
  pub name: String,
  pub preferred_username: Option<String>,
  pub password_encrypted: String,
  pub email: Option<String>,
  pub avatar: Option<DbUrl>,
  pub admin: bool,
  pub banned: bool,
  pub published: chrono::NaiveDateTime,
  pub updated: Option<chrono::NaiveDateTime>,
  pub show_nsfw: bool,
  pub theme: String,
  pub default_sort_type: i16,
  pub default_listing_type: i16,
  pub lang: String,
  pub show_avatars: bool,
  pub send_notifications_to_email: bool,
  pub matrix_user_id: Option<String>,
  pub actor_id: DbUrl,
  pub bio: Option<String>,
  pub local: bool,
  pub private_key: Option<String>,
  pub public_key: Option<String>,
  pub last_refreshed_at: chrono::NaiveDateTime,
  pub banner: Option<DbUrl>,
  pub deleted: bool,
}

#[derive(Clone, Queryable, Identifiable, PartialEq, Debug, Serialize)]
#[table_name = "user_alias_2"]
pub struct UserSafeAlias2 {
  pub id: i32,
  pub name: String,
  pub preferred_username: Option<String>,
  pub avatar: Option<DbUrl>,
  pub admin: bool,
  pub banned: bool,
  pub published: chrono::NaiveDateTime,
  pub updated: Option<chrono::NaiveDateTime>,
  pub matrix_user_id: Option<String>,
  pub actor_id: DbUrl,
  pub bio: Option<String>,
  pub local: bool,
  pub banner: Option<DbUrl>,
  pub deleted: bool,
}

#[derive(Insertable, AsChangeset, Clone)]
#[table_name = "user_"]
pub struct UserForm {
  pub name: String,
  pub preferred_username: Option<Option<String>>,
  pub password_encrypted: String,
  pub admin: bool,
  pub banned: Option<bool>,
  pub email: Option<Option<String>>,
  pub avatar: Option<Option<DbUrl>>,
  pub published: Option<chrono::NaiveDateTime>,
  pub updated: Option<chrono::NaiveDateTime>,
  pub show_nsfw: bool,
  pub theme: String,
  pub default_sort_type: i16,
  pub default_listing_type: i16,
  pub lang: String,
  pub show_avatars: bool,
  pub send_notifications_to_email: bool,
  pub matrix_user_id: Option<Option<String>>,
  pub actor_id: Option<DbUrl>,
  pub bio: Option<Option<String>>,
  pub local: bool,
  pub private_key: Option<String>,
  pub public_key: Option<String>,
  pub last_refreshed_at: Option<chrono::NaiveDateTime>,
  pub banner: Option<Option<DbUrl>>,
  pub inbox_url: Option<DbUrl>,
  pub shared_inbox_url: Option<Option<DbUrl>>,
}<|MERGE_RESOLUTION|>--- conflicted
+++ resolved
@@ -33,14 +33,9 @@
   pub last_refreshed_at: chrono::NaiveDateTime,
   pub banner: Option<DbUrl>,
   pub deleted: bool,
-<<<<<<< HEAD
-  pub inbox_url: Url,
-  pub shared_inbox_url: Option<Url>,
-  pub validator_time: chrono::NaiveDateTime,
-=======
   pub inbox_url: DbUrl,
   pub shared_inbox_url: Option<DbUrl>,
->>>>>>> 8f6b8895
+  pub validator_time: chrono::NaiveDateTime,
 }
 
 /// A safe representation of user, without the sensitive info
